<!-- Plugin Configuration File. Read more: https://plugins.jetbrains.com/docs/intellij/plugin-configuration-file.html -->
<idea-plugin>
    <id>org.ziglang.jb</id>
    <name>Zig Support</name>
    <vendor>Mario Arias</vendor>

    <depends>com.intellij.modules.platform</depends>

    <extensions defaultExtensionNs="com.intellij">
        <fileType name="Zig" implementationClass="org.ziglang.jb.ZigFileType" fieldName="INSTANCE" language="Zig"
                  extensions="zig"/>
        <lang.parserDefinition language="Zig" implementationClass="org.ziglang.jb.ZigParserDefinition"/>
        <lang.syntaxHighlighter implementationClass="org.ziglang.jb.ZigSyntaxHighLighter" language="Zig"/>
        <lang.commenter language="Zig" implementationClass="org.ziglang.jb.editor.ZigCommenter"/>
        <lang.braceMatcher language="Zig" implementationClass="org.ziglang.jb.editor.ZigBraceMatcher"/>
        <lang.quoteHandler language="Zig" implementationClass="org.ziglang.jb.editor.ZigQuoteHandler"/>

        <!--Live templates-->
        <defaultLiveTemplates file="liveTemplates/Zig"/>
        <liveTemplateContext implementation="org.ziglang.jb.editor.ZigCodeContextType"/>
        <!--Formatting-->
        <formattingService implementation="org.ziglang.jb.formatter.ZigExternalFormatter"/>
<<<<<<< HEAD
        <!--<completion.contributor language="Zig"
                                implementationClass="org.ziglang.jetbrains.completion.ZigCompletionContributor"/>
        <programRunner implementation="org.ziglang.jetbrains.runner.ZigRunner"/>
        <annotator language="Zig" implementationClass="org.ziglang.jetbrains.ZigHighlightAnnotator"/>
        <psi.referenceContributor language="Zig"
                                  implementation="org.ziglang.jetbrains.reference.ZigReferenceContributor"/>-->
        <codeInsight.lineMarkerProvider language="Zig" implementationClass="org.ziglang.jb.execution.ZigTestRunLineMarkerProvider"/>
=======
        <completion.contributor language="Zig"
                                implementationClass="org.ziglang.jb.completion.ZigCompletionContributor"/>
<!--         <programRunner implementation="org.ziglang.jetbrains.runner.ZigRunner"/>-->
        <annotator language="Zig" implementationClass="org.ziglang.jb.ZigHighlightAnnotator"/>
        <!--<psi.referenceContributor language="Zig"
                                  implementation="org.ziglang.jb.reference.ZigReferenceContributor"/>-->
>>>>>>> ee68636e
    </extensions>
</idea-plugin><|MERGE_RESOLUTION|>--- conflicted
+++ resolved
@@ -20,21 +20,12 @@
         <liveTemplateContext implementation="org.ziglang.jb.editor.ZigCodeContextType"/>
         <!--Formatting-->
         <formattingService implementation="org.ziglang.jb.formatter.ZigExternalFormatter"/>
-<<<<<<< HEAD
-        <!--<completion.contributor language="Zig"
-                                implementationClass="org.ziglang.jetbrains.completion.ZigCompletionContributor"/>
-        <programRunner implementation="org.ziglang.jetbrains.runner.ZigRunner"/>
-        <annotator language="Zig" implementationClass="org.ziglang.jetbrains.ZigHighlightAnnotator"/>
-        <psi.referenceContributor language="Zig"
-                                  implementation="org.ziglang.jetbrains.reference.ZigReferenceContributor"/>-->
-        <codeInsight.lineMarkerProvider language="Zig" implementationClass="org.ziglang.jb.execution.ZigTestRunLineMarkerProvider"/>
-=======
         <completion.contributor language="Zig"
                                 implementationClass="org.ziglang.jb.completion.ZigCompletionContributor"/>
 <!--         <programRunner implementation="org.ziglang.jetbrains.runner.ZigRunner"/>-->
         <annotator language="Zig" implementationClass="org.ziglang.jb.ZigHighlightAnnotator"/>
         <!--<psi.referenceContributor language="Zig"
                                   implementation="org.ziglang.jb.reference.ZigReferenceContributor"/>-->
->>>>>>> ee68636e
+        <codeInsight.lineMarkerProvider language="Zig" implementationClass="org.ziglang.jb.execution.ZigTestRunLineMarkerProvider"/>
     </extensions>
 </idea-plugin>